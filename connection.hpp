#pragma once
#include "use_asio.hpp"
#include <vector>
#include <cassert>
#include <mutex>
#include <any>
#include "request.hpp"
#include "response.hpp"
#include "nanolog.hpp"
#include "websocket.hpp"
#include "define.h"
#include "http_cache.hpp"
#include "uuid.h"
<<<<<<< HEAD

=======
>>>>>>> 21759ff8
namespace cinatra {
	using http_handler = std::function<void(request&, response&)>;
	using send_ok_handler = std::function<void()>;
	using send_failed_handler = std::function<void(const boost::system::error_code&)>;

	template <typename socket_type>
	class connection :public std::enable_shared_from_this<connection<socket_type>>, private noncopyable {
	public:
		explicit connection(boost::asio::io_service& io_service, std::size_t max_req_size, long keep_alive_timeout,
			http_handler& handler, std::string& static_dir
#ifdef CINATRA_ENABLE_SSL
			, boost::asio::ssl::context& ctx
#endif
		)
			:
#ifdef CINATRA_ENABLE_SSL
			socket_(io_service, ctx),
#else
			socket_(io_service),
#endif
			MAX_REQ_SIZE_(max_req_size), KEEP_ALIVE_TIMEOUT_(keep_alive_timeout),
			timer_(io_service), http_handler_(handler), req_(this), static_dir_(static_dir)
		{
			init_multipart_parser();
		}

		tcp_socket& socket()
		{
#ifdef CINATRA_ENABLE_SSL
			return socket_.next_layer();
#else
			return socket_;
#endif
		}

		std::string local_address() {
			std::stringstream ss;
			ss << socket_.local_endpoint();
			return ss.str();
		}

		std::string remote_address() {
			std::stringstream ss;
			ss << socket_.remote_endpoint();
			return ss.str();
		}

		void start() {
			do_read();
		}

		const std::string& static_dir() {
			return static_dir_;
		}

		void on_error(status_type status, std::string&& reason) {
			keep_alive_ = false;
			req_.set_state(data_proc_state::data_error);
			response_back(status, std::move(reason));
		}

		void on_close() {
			keep_alive_ = false;
			req_.set_state(data_proc_state::data_error);
			close();
		}

		void reset_timer() {
			timer_.expires_from_now(std::chrono::seconds(KEEP_ALIVE_TIMEOUT_));
			auto self = this->shared_from_this();

			timer_.async_wait([self](boost::system::error_code const& ec) {
				if (ec) {
					return;
				}

				self->close();
			});
		}

		void set_tag(std::any&& tag) {
			tag_ = std::move(tag);
		}

		auto& get_tag() {
			return tag_;
		}

		template<typename... Fs>
		void send_ws_string(std::string msg, Fs&&... fs) {
			send_ws_msg(std::move(msg), opcode::text, std::forward<Fs>(fs)...);
		}

		template<typename... Fs>
		void send_ws_binary(std::string msg, Fs&&... fs) {
			send_ws_msg(std::move(msg), opcode::binary, std::forward<Fs>(fs)...);
		}

		template<typename... Fs>
		void send_ws_msg(std::string msg, opcode op = opcode::text, Fs&&... fs) {
			constexpr const size_t size = sizeof...(Fs);
			static_assert(size != 0 || size != 2);
			if constexpr(size == 2) {
				set_callback(std::forward<Fs>(fs)...);
			}

			auto header = ws_.format_header(msg.length(), op);
			send_msg(std::move(header), std::move(msg));
		}

		void write_chunked_header(std::string_view mime,bool is_range=false) {
			req_.set_http_type(content_type::chunked);
			reset_timer();
			if(!is_range){
                chunked_header_ = http_chunk_header + "Content-Type: " + std::string(mime.data(), mime.length()) + "\r\n\r\n";
			}else{
                chunked_header_ = http_range_chunk_header + "Content-Type: " + std::string(mime.data(), mime.length()) + "\r\n\r\n";
            }
			boost::asio::async_write(socket_,
				boost::asio::buffer(chunked_header_),
				[self = this->shared_from_this()](const boost::system::error_code& ec, std::size_t bytes_transferred) {
				self->handle_chunked_header(ec);
			});
		}

		void write_chunked_data(std::string&& buf, bool eof) {
			reset_timer();

			std::vector<boost::asio::const_buffer> buffers = res_.to_chunked_buffers(buf.data(), buf.length(), eof);
			if (buffers.empty()) {
				handle_write(boost::system::error_code{});
				return;
			}

			auto self = this->shared_from_this();
			boost::asio::async_write(socket_, buffers, [this, self, buf = std::move(buf), eof](const boost::system::error_code& ec, size_t) {
				if (ec) {
					return;
				}

				if (eof) {
					req_.set_state(data_proc_state::data_end);
				}
				else {
					req_.set_state(data_proc_state::data_continue);
				}

				call_back();
			});
		}

		void response_now() {
			do_write();
		}

		//~connection() {
		//	close();
		//}
	private:
		void do_read() {
			req_.reset();
			res_.reset();
			reset_timer();

#ifdef CINATRA_ENABLE_SSL
			async_handshake();
#else
			async_read_some();
#endif
		}

		void async_handshake() {
#ifdef CINATRA_ENABLE_SSL
			socket_.async_handshake(boost::asio::ssl::stream_base::server,
				[this, self = this->shared_from_this()](const boost::system::error_code& error) {
				if (error) {
					std::cout << error.message() << std::endl;
					return;
				}

				async_read_some();
			});
#endif
		}

		void async_read_some() {
			socket_.async_read_some(boost::asio::buffer(req_.buffer(), req_.left_size()),
				[self = this->shared_from_this()](const boost::system::error_code& e, std::size_t bytes_transferred) {
				self->handle_read(e, bytes_transferred);
			});
		}

		void handle_read(const boost::system::error_code& e, std::size_t bytes_transferred) {
			if (e) {
				if (e == boost::asio::error::eof) {
					shutdown_send();
				}

				return;
			}

			//1. read some
			//2. check request length
			auto last_len = req_.current_size();
			bool at_capacity = req_.update_and_expand_size(bytes_transferred);
			if (at_capacity) { //the request is too long
				response_back(status_type::bad_request, "The request is too long, limitation is 3M");
				return;
			}

			//3. parse request
			int ret = req_.parse_header(last_len);

			//4. check parse result
			if (ret == parse_status::has_error) { //4.1 parse request error, response bad request
				response_back(status_type::bad_request);
				return;
			}

			check_keep_alive();
			if (ret == parse_status::not_complete) { //4.2 not completed, continue read
				//do_read();
				do_read_head();
			}
			else {
				if (req_.get_method() == "GET"&&http_cache::need_cache()&&!http_cache::not_cache(req_.get_url())) {
					auto raw_url = req_.raw_url();
					if (!http_cache::empty()) {
						auto resp_vec = http_cache::get(std::string(raw_url.data(), raw_url.length()));
						//write back cache
						if (!resp_vec.empty()) {
							std::vector<boost::asio::const_buffer> buffers;
							for(auto &iter:resp_vec)
							{
								buffers.emplace_back(boost::asio::buffer(iter.data(),iter.size()));
							}
							boost::asio::async_write(socket_, buffers,
								[self = this->shared_from_this(), resp_vec = std::move(resp_vec)](const boost::system::error_code& ec, std::size_t bytes_transferred) {
								self->handle_write(ec);
							});
							return;
						}
					}
				}

				//4.3 complete request
				//5. check if has body
				set_response_attr();
				if (req_.has_body()) { //5.1 has body
					auto type = get_content_type();
					req_.set_http_type(type);
					switch (type) {
					case cinatra::content_type::string:
					case cinatra::content_type::unknown:
						handle_string_body(bytes_transferred);
						break;
					case cinatra::content_type::multipart:
<<<<<<< HEAD
						handle_multipart();
=======
						if (req_.total_len() <= 3 * 1024 * 1024) {
							init_multipart_parser();
							handle_string_body(bytes_transferred);
						}
						else {
							init_multipart_parser();
							handle_multipart();
						}
>>>>>>> 21759ff8
						break;
					case cinatra::content_type::octet_stream:
						handle_octet_stream(bytes_transferred);
						break;
					case cinatra::content_type::urlencoded:
						handle_form_urlencoded(bytes_transferred);
						break;
					case cinatra::content_type::chunked:
						handle_chunked(bytes_transferred);
						break;
					}
				}
				else { //5.2 just head, no body; because websocket just 'GET' head, no body, so need deal with websocket
					handle_header_request(); //do business, deal with the complete request
				}
			}
		}

		void do_read_head() {
			reset_timer();

			socket_.async_read_some(boost::asio::buffer(req_.buffer(), req_.left_size()),
				[self = this->shared_from_this()](const boost::system::error_code& e, std::size_t bytes_transferred) {
				self->handle_read(e, bytes_transferred);
			});
		}

		void do_read_body() {
			reset_timer();

			auto self = this->shared_from_this();
			boost::asio::async_read(socket_, boost::asio::buffer(req_.buffer(), req_.left_body_len()),
				[this, self](const boost::system::error_code& ec, size_t bytes_transferred) {
				if (ec) {
					LOG_WARN << ec.message();
					close();
					return;
				}

				req_.update_size(bytes_transferred);
				req_.reduce_left_body_size(bytes_transferred);

				if (req_.body_finished()) {
					handle_body();
				}
				else {
					do_read_body();
				}
			});
		}

		void do_write() {
			reset_timer();
			//auto content_length = res_.get_header_value("content-length");
			//assert(!content_length.empty());
			std::vector<boost::asio::const_buffer> buffers = res_.to_buffers();
			if (buffers.empty()) {
				handle_write(boost::system::error_code{});
				return;
			}

			//cache
			if (req_.get_method() == "GET"&&http_cache::need_cache() && !http_cache::not_cache(req_.get_url())) {
				auto raw_url = req_.raw_url();
				http_cache::add(std::string(raw_url.data(), raw_url.length()), res_.raw_content());
			}

			boost::asio::async_write(socket_, buffers,
				[self = this->shared_from_this()](const boost::system::error_code& ec, std::size_t bytes_transferred) {
				self->handle_write(ec);
			});
		}

		content_type get_content_type() {
			if (req_.is_chunked())
				return content_type::chunked;

			auto content_type = req_.get_header_value("content-type");
			if (!content_type.empty()) {
				if (content_type.find("application/x-www-form-urlencoded") != std::string_view::npos) {
					return content_type::urlencoded;
				}
				else if (content_type.find("multipart/form-data") != std::string_view::npos) {
					auto size = content_type.find("=");
					auto bd = content_type.substr(size + 1, content_type.length() - size);
					std::string boundary(bd.data(), bd.length());
					multipart_parser_.set_boundary("\r\n--" + std::move(boundary));
					return content_type::multipart;
				}
				else if (content_type.find("application/octet-stream") != std::string_view::npos) {
					return content_type::octet_stream;
				}
				else {
					return content_type::string;
				}
			}

			return content_type::unknown;
		}

		void close() {
			boost::system::error_code ec;
			socket().close(ec);
		}

		void set_response_attr() {
			auto host = req_.get_header_value("host");
			if (!host.empty()) {
				size_t pos = host.find(':');
				if (pos != std::string_view::npos) {
					res_.set_domain(host.substr(0, pos));
				}
			}
			
			res_.set_path(req_.get_url());
		}

		/****************** begin handle http body data *****************/
		void handle_string_body(std::size_t bytes_transferred) {
			//defalt add limitation for string_body and else. you can remove the limitation for very big string.
			if (req_.at_capacity()) {
				response_back(status_type::bad_request, "The request is too long, limitation is 3M");
				return;
			}

			if (req_.has_recieved_all()) {
				handle_body();
			}
			else {
				req_.expand_size();
				size_t part_size = bytes_transferred - req_.header_len();
				req_.reduce_left_body_size(part_size);
				do_read_body();
			}
		}

		//-------------octet-stream----------------//
		void handle_octet_stream(size_t bytes_transferred) {
			//call_back();
			std::string name = static_dir_ + uuids::uuid_system_generator{}().to_short_str();
			req_.open_upload_file(name);

			req_.set_state(data_proc_state::data_continue);//data
			size_t part_size = bytes_transferred - req_.header_len();
			if (part_size != 0) {
				req_.reduce_left_body_size(part_size);
				req_.set_part_data({ req_.current_part(), part_size });
				req_.write_upload_data(req_.current_part(), part_size);
				//call_back();
			}

			if (req_.has_recieved_all()) {
				//on finish
				req_.set_state(data_proc_state::data_end);
				call_back();
				do_write();
			}
			else {
				req_.fit_size();
				req_.set_current_size(0);
				do_read_octet_stream_body();
			}
		}

		void do_read_octet_stream_body() {
			auto self = this->shared_from_this();
			boost::asio::async_read(socket_, boost::asio::buffer(req_.buffer(), req_.left_body_len()),
				[this, self](const boost::system::error_code& ec, size_t bytes_transferred) {
				if (ec) {
					req_.set_state(data_proc_state::data_error);
					call_back();
					close();
					return;
				}

				req_.set_part_data({ req_.buffer(), bytes_transferred });
				req_.write_upload_data(req_.buffer(), bytes_transferred);
				//call_back();

				req_.reduce_left_body_size(bytes_transferred);

				if (req_.body_finished()) {
					req_.set_state(data_proc_state::data_end);
					call_back();
					do_write();
				}
				else {
					do_read_octet_stream_body();
				}
			});
		}

		//-------------octet-stream----------------//

		//-------------form urlencoded----------------//
		//TODO: here later will refactor the duplicate code
		void handle_form_urlencoded(size_t bytes_transferred) {
			if (req_.at_capacity()) {
				response_back(status_type::bad_request, "The request is too long, limitation is 3M");
				return;
			}

			if (req_.has_recieved_all()) {
				handle_url_urlencoded_body();
			}
			else {
				req_.expand_size();
				size_t part_size = bytes_transferred - req_.header_len();
				req_.reduce_left_body_size(part_size);
				//req_.fit_size();
				do_read_form_urlencoded();
			}
		}

		void handle_url_urlencoded_body() {
			bool success = req_.parse_form_urlencoded();

			if (!success) {
				response_back(status_type::bad_request, "form urlencoded error");
				return;
			}

			call_back();
			if (!res_.need_delay())
				do_write();
		}

		void do_read_form_urlencoded() {
			reset_timer();

			auto self = this->shared_from_this();
			boost::asio::async_read(socket_, boost::asio::buffer(req_.buffer(), req_.left_body_len()),
				[this, self](const boost::system::error_code& ec, size_t bytes_transferred) {
				if (ec) {
					LOG_WARN << ec.message();
					close();
					return;
				}

				req_.update_size(bytes_transferred);
				req_.reduce_left_body_size(bytes_transferred);

				if (req_.body_finished()) {
					handle_url_urlencoded_body();
				}
				else {
					do_read_form_urlencoded();
				}
			});
		}
		//-------------form urlencoded----------------//

		void call_back() {
			assert(http_handler_);
			http_handler_(req_, res_);
		}

		void call_back_data() {
			req_.set_state(data_proc_state::data_continue);
			call_back();
			req_.set_part_data({});
		}
		//-------------multipart----------------------//
		void init_multipart_parser() {
				multipart_parser_.on_part_begin = [this](const multipart_headers & headers) {
					req_.set_multipart_headers(headers);
<<<<<<< HEAD
					auto filename = req_.get_multipart_field_name("filename");
					is_multi_part_file_ = req_.is_multipart_file();
					if (filename.empty()&& is_multi_part_file_) {
						req_.set_state(data_proc_state::data_error);
						res_.set_status_and_content(status_type::bad_request, "mutipart error");
						return;
					}						
					if(is_multi_part_file_)
					{
						auto ext = get_extension(filename);
						std::string name = static_dir_ + uuids::uuid_system_generator{}().to_short_str()
							+ std::string(ext.data(), ext.length());
						req_.open_upload_file(name);
					}else{
						auto key = req_.get_multipart_field_name("name");
						req_.save_multipart_key_value(std::string(key.data(),key.size()),"");
					}
				};
				multipart_parser_.on_part_data = [this](const char* buf, size_t size) {
					if (req_.get_state() == data_proc_state::data_error) {
						return;
					}
					if(is_multi_part_file_){
						req_.write_upload_data(buf, size);
					}else{
						auto key = req_.get_multipart_field_name("name");
						req_.update_multipart_value(key, buf, size);
					}
				};
				multipart_parser_.on_part_end = [this] {
					if (req_.get_state() == data_proc_state::data_error)
						return;
					if(is_multi_part_file_)
=======
                    req_.set_continue(true);
					is_multipart_form_file = req_.is_multipart_file();
                    if(is_multipart_form_file)
                    {
						multipart_form_file_name = req_.get_multipart_file_name();
                        if(!multipart_form_file_name.empty()){
                            req_.set_state(data_proc_state::file_begin);
                            call_back();
                            if(!req_.need_continue()){
                                return;
                            }
                            auto ext = get_extension({multipart_form_file_name.data(),multipart_form_file_name.size()});
                            auto new_file_name = uuids::uuid_system_generator{}().to_short_str();
                            std::string name = static_dir_ + new_file_name + std::string(ext.data(), ext.length());
                            req_.open_upload_file(name);
                        }
                    }else{
                        req_.set_state(data_proc_state::data_begin);
                        call_back();
                    }
				};
				multipart_parser_.on_part_data = [this](const char* buf, size_t size) {
					req_.set_part_data({ buf, size });
					auto part_data = req_.get_part_data();
					if (req_.get_state() == data_proc_state::data_error) {
						return;
					}
					if(is_multipart_form_file)
					{
//						std::cout<<"filename.empty()==="<<multipart_form_file_name.empty()<<std::endl;
                        if(!multipart_form_file_name.empty()){
                            req_.set_state(data_proc_state::file_continue);
                            call_back();
                            if(!req_.need_continue()){
                                return;
                            }
                            req_.write_upload_data(part_data.data(), part_data.size());
                        }
					}else{
                        req_.set_state(data_proc_state::data_continue);
                        call_back();
                        if(!req_.need_continue()){
                            return;
                        }
						std::string save_text = std::string(part_data.data(),part_data.size());
						auto key = req_.get_multipart_key_name();
                        auto key_str = std::string(key.data(),key.size());
                        auto before = req_.get_multipart_value_by_key(key_str);
						before+=save_text;
                        req_.save_multipart_key_value(key_str,before);
					}
				};
				multipart_parser_.on_part_end = [this] {
					if (req_.get_state() == data_proc_state::data_error){
                         return;
                    }
					if(is_multipart_form_file)
>>>>>>> 21759ff8
					{
                        req_.set_state(data_proc_state::file_end);
                        call_back();
						req_.close_upload_file();
					}else{
                        req_.set_state(data_proc_state::data_end);
                        call_back();
                    }
				};
				multipart_parser_.on_end = [this] {
					if (req_.get_state() == data_proc_state::data_error){
                        return;
                    }
                    req_.handle_multipart_key_value();
                    req_.set_state(data_proc_state::data_all_end);
					call_back(); 
<<<<<<< HEAD
				};		
=======
				};
>>>>>>> 21759ff8
		}

		bool parse_multipart(size_t size, std::size_t length) {
			if (length == 0)
				return false;

			req_.set_part_data(std::string_view(req_.buffer(size), length));
			std::string_view multipart_body = req_.get_part_data();
			size_t bufsize = multipart_body.length();

			size_t fed = 0;
			do {
				size_t ret = multipart_parser_.feed(multipart_body.data() + fed, multipart_body.length() - fed);
				fed += ret;
			} while (fed < bufsize && !multipart_parser_.stopped());

			if (multipart_parser_.has_error()) {
				LOG_WARN << multipart_parser_.get_error_message();
				req_.set_state(data_proc_state::data_error);
				return true;
			}
			req_.reduce_left_body_size(length);
			return false;
		}

		void handle_multipart() {
			bool has_error = parse_multipart(req_.header_len(), req_.current_size() - req_.header_len());

			if (has_error) {
				response_back(status_type::bad_request, "mutipart error");
				return;
			}

			if (req_.has_recieved_all_part()) {
				call_back();
				do_write();
			}
			else {
				req_.set_current_size(0);
				do_read_multipart();
			}
		}

		void do_read_multipart() {
			reset_timer();

			req_.fit_size();
			auto self = this->shared_from_this();
			boost::asio::async_read(socket_, boost::asio::buffer(req_.buffer(), req_.left_body_len()),
				[self, this](boost::system::error_code ec, std::size_t length) {
				if (ec) {
					req_.set_state(data_proc_state::data_error);
					call_back();
					response_back(status_type::bad_request, "mutipart error");
					return;
				}

				bool has_error = parse_multipart(0, length);

				if (has_error) { //parse error
					keep_alive_ = false;
					response_back(status_type::bad_request, "mutipart error");
					return;
				}

				if (req_.body_finished()) {
					//call_back();
					do_write();
					return;
				}

				req_.set_current_size(0);
				do_read_part_data();
			});
		}

		void do_read_part_data() {
			auto self = this->shared_from_this();
			boost::asio::async_read(socket_, boost::asio::buffer(req_.buffer(), req_.left_body_size()),
				[self, this](boost::system::error_code ec, std::size_t length) {
				if (ec) {
					req_.set_state(data_proc_state::data_error);
					call_back();
					return;
				}

				bool has_error = parse_multipart(0, length);
				if (has_error) {
					response_back(status_type::bad_request, "mutipart error");
					return;
				}

				if (!req_.body_finished()) {
					do_read_part_data();
				}
				else {
<<<<<<< HEAD
					//response_back(status_type::ok, "multipart finished");
					do_write();
=======
				    do_write();
					//response_back(status_type::ok, "multipart finished");
>>>>>>> 21759ff8
				}
			});
		}
		//-------------multipart----------------------//

		void handle_header_request() {
			if (is_upgrade_) { //websocket
				req_.set_http_type(content_type::websocket);
				//timer_.cancel();
				ws_.upgrade_to_websocket(req_, res_);
				response_handshake();
				return;
			}

			bool r = handle_gzip();
			if (!r) {
				response_back(status_type::bad_request, "gzip uncompress error");
				return;
			}

			call_back();

			if (req_.get_content_type() == content_type::chunked)
				return;

			if (req_.get_state() == data_proc_state::data_error) {
				return;
			}

			if (!res_.need_delay())
				do_write();
		}

		//-------------web socket----------------//
		void response_handshake() {
			std::vector<boost::asio::const_buffer> buffers = res_.to_buffers();
			if (buffers.empty()) {
				close();
				return;
			}

			auto self = this->shared_from_this();
			boost::asio::async_write(socket_, buffers, [this, self](const boost::system::error_code& ec, std::size_t length) {
				if (ec) {
					close();
					return;
				}

				req_.set_state(data_proc_state::data_begin);
				call_back();

				req_.set_current_size(0);
				do_read_websocket_head(SHORT_HEADER);
			});
		}

		void do_read_websocket_head(size_t length) {
			auto self = this->shared_from_this();
			boost::asio::async_read(socket_, boost::asio::buffer(req_.buffer(), length),
				[this, self](const boost::system::error_code& ec, size_t bytes_transferred) {
				if (ec) {
					timer_.cancel();
					req_.call_event(data_proc_state::data_error);

					close();
					return;
				}

				size_t length = bytes_transferred + req_.current_size();
				req_.set_current_size(0);
				int ret = ws_.parse_header(req_.buffer(), length);

				if (ret == parse_status::complete) {
					//read payload
					auto payload_length = ws_.payload_length();
					req_.set_body_len(payload_length);
					if (req_.at_capacity(payload_length)) {
						req_.call_event(data_proc_state::data_error);
						close();
						return;
					}

					req_.set_current_size(0);
					req_.fit_size();
					do_read_websocket_data(req_.left_body_len());
				}
				else if (ret == parse_status::not_complete) {
					req_.set_current_size(bytes_transferred);
					do_read_websocket_head(ws_.left_header_len());
				}
				else {
					req_.call_event(data_proc_state::data_error);
					close();
				}
			});
		}

		void do_read_websocket_data(size_t length) {
			auto self = this->shared_from_this();
			boost::asio::async_read(socket_, boost::asio::buffer(req_.buffer(), length),
				[this, self](const boost::system::error_code& ec, size_t bytes_transferred) {
				if (ec) {
					req_.call_event(data_proc_state::data_error);
					close();
					return;
				}

				if (req_.body_finished()) {
					req_.set_current_size(0);
					bytes_transferred = ws_.payload_length();
				}

				std::string payload;
				ws_frame_type ret = ws_.parse_payload(req_.buffer(), bytes_transferred, payload);
				if (ret == ws_frame_type::WS_INCOMPLETE_FRAME) {
					req_.update_size(bytes_transferred);
					req_.reduce_left_body_size(bytes_transferred);
					do_read_websocket_data(req_.left_body_len());
					return;
				}

				if (!handle_ws_frame(ret, std::move(payload), bytes_transferred))
					return;

				req_.set_current_size(0);
				do_read_websocket_head(SHORT_HEADER);
			});
		}

		bool handle_ws_frame(ws_frame_type ret, std::string&& payload, size_t bytes_transferred) {
			switch (ret)
			{
			case cinatra::ws_frame_type::WS_ERROR_FRAME:
				req_.call_event(data_proc_state::data_error);
				close();
				return false;
			case cinatra::ws_frame_type::WS_OPENING_FRAME:
				break;
			case cinatra::ws_frame_type::WS_TEXT_FRAME:
			case cinatra::ws_frame_type::WS_BINARY_FRAME:
			{
				req_.set_part_data({ payload.data(), payload.length() });				
				req_.call_event(data_proc_state::data_continue);
			}
			//on message
			break;
			case cinatra::ws_frame_type::WS_CLOSE_FRAME:
			{
				close_frame close_frame = ws_.parse_close_payload(payload.data(), payload.length());
				const int MAX_CLOSE_PAYLOAD = 123;
				size_t len = std::min<size_t>(MAX_CLOSE_PAYLOAD, payload.length());
				req_.set_part_data({ close_frame.message, len });
				req_.call_event(data_proc_state::data_close);

				std::string close_msg = ws_.format_close_payload(opcode::close, close_frame.message, len);
				auto header = ws_.format_header(close_msg.length(), opcode::close);
				send_msg(std::move(header), std::move(close_msg));
			}
			break;
			case cinatra::ws_frame_type::WS_PING_FRAME:
			{
				auto header = ws_.format_header(payload.length(), opcode::pong);
				send_msg(std::move(header), std::move(payload));
			}
			break;
			case cinatra::ws_frame_type::WS_PONG_FRAME:
				ws_ping();
				break;
			default:
				break;
			}

			return true;
		}

		void ws_ping() {
			timer_.expires_from_now(std::chrono::seconds(60));
			timer_.async_wait([self = this->shared_from_this()](boost::system::error_code const& ec) {
				if (ec) {
					self->close();
					return;
				}

				self->send_ws_msg("ping", opcode::ping);
			});
		}
		//-------------web socket----------------//

		//-------------chunked(read chunked not support yet, write chunked is ok)----------------------//
		void handle_chunked(size_t bytes_transferred) {
			int ret = req_.parse_chunked(bytes_transferred);
			if (ret == parse_status::has_error) {
				response_back(status_type::internal_server_error, "not support yet");
				return;
			}
		}

		void handle_chunked_header(const boost::system::error_code& ec) {
			if (ec) {
				return;
			}

			req_.set_state(data_proc_state::data_continue);
			call_back();//app set the data
		}
		//-------------chunked(read chunked not support yet, write chunked is ok)----------------------//

		void handle_body() {
			if (req_.at_capacity()) {
				response_back(status_type::bad_request, "The body is too long, limitation is 3M");
				return;
			}

			bool r = handle_gzip();
			if (!r) {
				response_back(status_type::bad_request, "gzip uncompress error");
				return;
			}

			if (req_.get_content_type() == content_type::multipart) {
				bool has_error = parse_multipart(req_.header_len(), req_.current_size() - req_.header_len());
				if (has_error) {
					response_back(status_type::bad_request, "mutipart error");
					return;
				}
				do_write();
				return;
			}

			call_back();

			if (!res_.need_delay())
				do_write();
		}

		bool handle_gzip() {
			if (req_.has_gzip()) {
				return req_.uncompress();
			}

			return true;
		}

		void response_back(status_type status, std::string&& content) {
			res_.set_status_and_content(status, std::move(content));
			do_write(); //response to client
		}

		void response_back(status_type status) {
			res_.set_status_and_content(status);
			do_write(); //response to client
		}

		enum parse_status {
			complete = 0,
			has_error = -1,
			not_complete = -2,
		};

		void check_keep_alive() {
			auto req_conn_hdr = req_.get_header_value("connection");
			if (req_.is_http11()) {
				// HTTP1.1
				//ͷ����û�а���connection�ֶ�
				//����ͷ���а�����connection�ֶε���ֵ��Ϊclose
				//��������ǳ�����
				keep_alive_ = req_conn_hdr.empty() || !iequal(req_conn_hdr.data(), req_conn_hdr.size(), "close");
			}
			else {
				//HTTP1.0������(0.9 or ?)
				//ͷ������connection,����connection�ֶ�ֵΪkeep-alive
				//����������ǳ�����
				keep_alive_ = !req_conn_hdr.empty() && iequal(req_conn_hdr.data(), req_conn_hdr.size(), "keep-alive");
			}

			if (keep_alive_) {
				is_upgrade_ = ws_.is_upgrade(req_);
				if (!is_upgrade_)
					res_.add_header("Connection", "keep-alive");
			}
			else {
				res_.add_header("Connection", "close");
			}
		}

		void handle_write(const boost::system::error_code& ec) {
			if (ec) {
				return;
			}

			if (keep_alive_) {
				do_read();
			}
			else {
				timer_.cancel(); //avoid close two times
				shutdown();
				close();
			}
		}

		void shutdown_send() {
			boost::system::error_code ignored_ec;
#ifdef CINATRA_ENABLE_SSL
			socket_.shutdown(ignored_ec);
#else
			socket_.shutdown(boost::asio::ip::tcp::socket::shutdown_send, ignored_ec);
#endif
		}

		void shutdown() {
			boost::system::error_code ignored_ec;
#ifdef CINATRA_ENABLE_SSL
			socket_.shutdown(ignored_ec);
#else
			socket_.shutdown(boost::asio::ip::tcp::socket::shutdown_both, ignored_ec);
#endif
		}

		//-----------------send message----------------//
		void send_msg(std::string&& data) {
			std::lock_guard<std::mutex> lock(buffers_mtx_);
			buffers_[active_buffer_ ^ 1].push_back(std::move(data)); // move input data to the inactive buffer
			if (!writing())
				do_write_msg();
		}

		void send_msg(std::string&& header, std::string&& data) {
			std::lock_guard<std::mutex> lock(buffers_mtx_);
			buffers_[active_buffer_ ^ 1].push_back(std::move(header));
			buffers_[active_buffer_ ^ 1].push_back(std::move(data)); // move input data to the inactive buffer
			if (!writing())
				do_write_msg();
		}

		void do_write_msg() {
			active_buffer_ ^= 1; // switch buffers
			for (const auto& data : buffers_[active_buffer_]) {
				buffer_seq_.push_back(boost::asio::buffer(data));
			}

			boost::asio::async_write(socket_, buffer_seq_, [this, self = this->shared_from_this()](const boost::system::error_code& ec, size_t bytes_transferred) {
				std::lock_guard<std::mutex> lock(buffers_mtx_);
				buffers_[active_buffer_].clear();
				buffer_seq_.clear();

				if (!ec) {
					if (send_ok_cb_)
						send_ok_cb_();
					if (!buffers_[active_buffer_ ^ 1].empty()) // have more work
						do_write_msg();
				}
				else {
					if (send_failed_cb_)
						send_failed_cb_(ec);
					req_.set_state(data_proc_state::data_error);
					call_back();
					close();
				}
			});
		}

		bool writing() const { return !buffer_seq_.empty(); }

		template<typename F1, typename F2>
		void set_callback(F1&& f1, F2&& f2) {
			send_ok_cb_ = std::move(f1);
			send_failed_cb_ = std::move(f2);
		}

		//-----------------send message----------------//
		socket_type socket_;
		boost::asio::steady_timer timer_;
		request req_;
		response res_;
		websocket ws_;
		bool is_upgrade_ = false;
		bool keep_alive_ = false;
		const std::size_t MAX_REQ_SIZE_;
		const long KEEP_ALIVE_TIMEOUT_;
		const std::string& static_dir_;

		//for writing message
		std::mutex buffers_mtx_;
		std::vector<std::string> buffers_[2]; // a double buffer
		std::vector<boost::asio::const_buffer> buffer_seq_;
		int active_buffer_ = 0;
		std::function<void()> send_ok_cb_ = nullptr;
		std::function<void(const boost::system::error_code&)> send_failed_cb_ = nullptr;

		std::string chunked_header_;
		multipart_reader multipart_parser_;
		bool is_multi_part_file_;
		//callback handler to application layer
		const http_handler& http_handler_;
		std::any tag_;
		bool is_multipart_form_file = false;
		std::string multipart_form_file_name;
	};

	inline constexpr data_proc_state ws_open = data_proc_state::data_begin;
	inline constexpr data_proc_state ws_message = data_proc_state::data_continue;
	inline constexpr data_proc_state ws_close = data_proc_state::data_close;
	inline constexpr data_proc_state ws_error = data_proc_state::data_error;
}<|MERGE_RESOLUTION|>--- conflicted
+++ resolved
@@ -11,10 +11,7 @@
 #include "define.h"
 #include "http_cache.hpp"
 #include "uuid.h"
-<<<<<<< HEAD
-
-=======
->>>>>>> 21759ff8
+
 namespace cinatra {
 	using http_handler = std::function<void(request&, response&)>;
 	using send_ok_handler = std::function<void()>;
@@ -272,18 +269,7 @@
 						handle_string_body(bytes_transferred);
 						break;
 					case cinatra::content_type::multipart:
-<<<<<<< HEAD
 						handle_multipart();
-=======
-						if (req_.total_len() <= 3 * 1024 * 1024) {
-							init_multipart_parser();
-							handle_string_body(bytes_transferred);
-						}
-						else {
-							init_multipart_parser();
-							handle_multipart();
-						}
->>>>>>> 21759ff8
 						break;
 					case cinatra::content_type::octet_stream:
 						handle_octet_stream(bytes_transferred);
@@ -550,7 +536,6 @@
 		void init_multipart_parser() {
 				multipart_parser_.on_part_begin = [this](const multipart_headers & headers) {
 					req_.set_multipart_headers(headers);
-<<<<<<< HEAD
 					auto filename = req_.get_multipart_field_name("filename");
 					is_multi_part_file_ = req_.is_multipart_file();
 					if (filename.empty()&& is_multi_part_file_) {
@@ -584,86 +569,16 @@
 					if (req_.get_state() == data_proc_state::data_error)
 						return;
 					if(is_multi_part_file_)
-=======
-                    req_.set_continue(true);
-					is_multipart_form_file = req_.is_multipart_file();
-                    if(is_multipart_form_file)
-                    {
-						multipart_form_file_name = req_.get_multipart_file_name();
-                        if(!multipart_form_file_name.empty()){
-                            req_.set_state(data_proc_state::file_begin);
-                            call_back();
-                            if(!req_.need_continue()){
-                                return;
-                            }
-                            auto ext = get_extension({multipart_form_file_name.data(),multipart_form_file_name.size()});
-                            auto new_file_name = uuids::uuid_system_generator{}().to_short_str();
-                            std::string name = static_dir_ + new_file_name + std::string(ext.data(), ext.length());
-                            req_.open_upload_file(name);
-                        }
-                    }else{
-                        req_.set_state(data_proc_state::data_begin);
-                        call_back();
-                    }
-				};
-				multipart_parser_.on_part_data = [this](const char* buf, size_t size) {
-					req_.set_part_data({ buf, size });
-					auto part_data = req_.get_part_data();
-					if (req_.get_state() == data_proc_state::data_error) {
-						return;
-					}
-					if(is_multipart_form_file)
 					{
-//						std::cout<<"filename.empty()==="<<multipart_form_file_name.empty()<<std::endl;
-                        if(!multipart_form_file_name.empty()){
-                            req_.set_state(data_proc_state::file_continue);
-                            call_back();
-                            if(!req_.need_continue()){
-                                return;
-                            }
-                            req_.write_upload_data(part_data.data(), part_data.size());
-                        }
-					}else{
-                        req_.set_state(data_proc_state::data_continue);
-                        call_back();
-                        if(!req_.need_continue()){
-                            return;
-                        }
-						std::string save_text = std::string(part_data.data(),part_data.size());
-						auto key = req_.get_multipart_key_name();
-                        auto key_str = std::string(key.data(),key.size());
-                        auto before = req_.get_multipart_value_by_key(key_str);
-						before+=save_text;
-                        req_.save_multipart_key_value(key_str,before);
+						req_.close_upload_file();
 					}
 				};
-				multipart_parser_.on_part_end = [this] {
-					if (req_.get_state() == data_proc_state::data_error){
-                         return;
-                    }
-					if(is_multipart_form_file)
->>>>>>> 21759ff8
-					{
-                        req_.set_state(data_proc_state::file_end);
-                        call_back();
-						req_.close_upload_file();
-					}else{
-                        req_.set_state(data_proc_state::data_end);
-                        call_back();
-                    }
-				};
 				multipart_parser_.on_end = [this] {
-					if (req_.get_state() == data_proc_state::data_error){
-                        return;
-                    }
+					if (req_.get_state() == data_proc_state::data_error)
+						return;
                     req_.handle_multipart_key_value();
-                    req_.set_state(data_proc_state::data_all_end);
 					call_back(); 
-<<<<<<< HEAD
 				};		
-=======
-				};
->>>>>>> 21759ff8
 		}
 
 		bool parse_multipart(size_t size, std::size_t length) {
@@ -685,6 +600,7 @@
 				req_.set_state(data_proc_state::data_error);
 				return true;
 			}
+
 			req_.reduce_left_body_size(length);
 			return false;
 		}
@@ -751,6 +667,7 @@
 				}
 
 				bool has_error = parse_multipart(0, length);
+
 				if (has_error) {
 					response_back(status_type::bad_request, "mutipart error");
 					return;
@@ -760,13 +677,8 @@
 					do_read_part_data();
 				}
 				else {
-<<<<<<< HEAD
 					//response_back(status_type::ok, "multipart finished");
 					do_write();
-=======
-				    do_write();
-					//response_back(status_type::ok, "multipart finished");
->>>>>>> 21759ff8
 				}
 			});
 		}
@@ -1162,8 +1074,6 @@
 		//callback handler to application layer
 		const http_handler& http_handler_;
 		std::any tag_;
-		bool is_multipart_form_file = false;
-		std::string multipart_form_file_name;
 	};
 
 	inline constexpr data_proc_state ws_open = data_proc_state::data_begin;
